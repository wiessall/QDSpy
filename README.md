<<<<<<< HEAD
### QDSpy v.72 beta (Experimental)
=======
## QDSpy v.73 beta
>>>>>>> 5e169f78

This is a software for generating and presenting stimuli for visual neuroscience. It is written in Python and based on  (http://wvad.mpimf-heidelberg.mpg.de/abteilungen/biomedizinischeOptik/software/qds/), uses OpenGL and primarly targets Windows 7 (and above).

*Note, this is an early beta version.*

<<<<<<< HEAD
For documentation, see http://qdspy.eulerlab.de.
=======
###Documentation

For documentation, see http://qdspy.eulerlab.de.

###Release notes

v0.73beta (January 2017)

* Installation instructions extended (2016-12-20 and 2017-01-18).
* Dependencies changed from Qt4 to Qt5. The background is that many packages, 
  including Anaconda (from version 4.2.0), are now moving to Qt5 for several 
  reasons. QDSpy is now using Qt5 and is now compatible to the latest version
  of the Anaconda distribution
* Bux fix: The GUI is now scaled if an HD display is detected - before it was
  not usable on small HD screens. The mechanism is fairly simple: if one of the
  connected screens has a pixel density larger than 110 dpi (currently defined
  in `QDSpy_dpiThresholdForHD` in ``QDSpy_global.py``) then all GUI elements are
  scaled by this pixel density devided by 100. The font size of the text in the
  history is treated differently; dependent on whether an "HD" display was 
  detected one of two pre-defined font sizes are used 
  (see `QDSpy_fontPntSizeHistoryHD` and `QDSpy_fontPntSizeHistoryHD` in 
  ``QDSpy_global.py``).
           

v0.72 beta (August 2016) 

* Bug fix: GUI for adjusting LED currents now remains active after sending a 
  change to the lighcrafter. "Refresh display info" button now works and LED
  status is updated after the automatic execution of ``__autorun.pickle``.


v0.71 beta (July 2016) 

* **Videos (AVI containers) now work** except for the rotation parameter, which uses
  a corner instead of the centre. The commands are `DefObj_Video()`, `Start_Video()` 
  and `GetVideoParamters()`. Note that the latter now returns a dictionary instead
  of a list.
* Like `GetVideoParamters()`, `GetMovieParamters()` now also returns a dictionary.
* The GUI has been reorganized:

  * A font is used that works on all Window versions (7 and higher).
  * *Lightcrafter only*: The `LEDs: enable` button allows switching off the LEDs
    and changes to manual LED control (for details, see section :doc:`lightcrafter`).
  * A new tab called "tools" was added; currently in contains a very simple 
    interface to a USB camera (e.g. for observing the stimulus).
  * A "Wait for trigger: ..." button has been added; *this is not yet functional*.
  * Duration of stimulus is shown.
  * Minor fixes.


v0.70 beta (July 2016) 

* Now reports GLSL version
* Fixed error when QDSpy GUI does not find a compiled `__autorun`.
* Stimulus folder can now be selected using the  `Change folder` button. Note
  that at program start, QDSpy always pre-selects the default stimulus folder
  defined in the `QDSpy.ini` file
* Cleaning up some pyglet-related code
* Fixed that `psutil` was required even with `bool_incr_process_prior=False`
* Added two entries to the `[Display]` section of the configuration file: 
  `bool_markershowonscreen` determines if the marker ("trigger") that is send
  via an I/O card is indicated as a small box in the right-bottom corner of
  the screen. Entry `int_markerrgba` (e.g. = 255,127,127,255) defines the 
  marker color as RGB+alpha values.
* Starting the GUI version does not require a command line parameter anymore
* Added a new optional command line parameter ``--gui``, which when present
  directs all messages (except for messages generated when scripts are 
  compiled) to the history window of the GUI. 
* If the `QDSpy.ini` file is missing, it will be recreated from default values.
  From now on, the `QDSpy.ini` file will not be any longer in this repository to 
  prevent that new versions overwrite setup-specific settings (e.g. hardware 
  use, digital I/O configuration, etc.)
* Removed currently unused tab "Setting" in GUI
* Changed code for increasing process priority via `psutil` 
* Added pre-compiled ``hidapi`` packages for Python 3.5.x (``hid.cp35-win_amd64.pyd``); 
  the version for Python 3.4.x was renamed to ``hid.cp34-win_amd64.pyd``. 
* **Now QDSpy fully supports Python 3.5.x.** The installation instructions were 
  updated accordingly.
* Fixed bug in drawing routines for sectors and arcs
* 'Q' now aborts stimulus presentation for both the command line and GUI 
  version of QDSpy
* Refractoring of the code that interfaces with the graphics API (currently
  OpenGL via pyglet)
* Fixed a bug in the way the scene is centered and scaled.
* Added a **stimulus control window** to be displayed on the GUI screen when 
  stimulus presentation is running fullscreen on a different display. This is beta;
  the performance of drawing stimuli on different screens in parallel needs to
  be carefully tested on different machines.
  Added two entries to the `[Display]` section of the configuration file: 
  `bool_use_control_window` activates or deactivates the control window, and 
  `float_control_window_scale` is a scaling factor that defines the size of the
  control window.
* When upgrading a QDSpy installation, new configuration file parameters are now
  automatically added. 
  **Important:** for consistency, the names of some entries in the configuration 
  file needed to be changed: `str_digitalio_port_out`, `str_digitalio_port_in`,
  `str_led_filter_peak_wavelengths`, `str_led_names`, `str_led_qtcolor`, and 
  `str_markerrgba`. **This needs to be corrected manually in any pre-existing
  configuration file in an existing installation.** Alternatively, the configuration
  file can be deleted, triggering QDSpy to generated a new one with default values.  
* Fixed a bug that caused QDSpy to freeze when changing stage parameters and
  then playing a stimulus.  
* End program cleanly and with a clear error message when digital I/O is enabled
  in the configuration file but the Universal Library drivers are not installed. 
  The default for the configuration file is now `bool_use_digitalio = False`.


v0.6 beta (April 2016) 

* Bug fixes
* Added `DefObj_Video()`, `Start_Video()` and `GetVideoParamters()` commands. 
  Not yet fully implemented and tested; do not use yet.
* Added `GetMovieParameters()` command
* Fixed `GetDefaultRefreshRate()` command; now reports requested frame rate.
* Added `[Tweaking]` section to configuration file. Here, parameters that tune
  the behaviour of QDSpy are collected. The first parameter is `bool_use3DTextures`;
  it determines, which of pyglets texture implementations is used to load and
  manage montage images for movie objects (0=texture grid, 1=3D texture).
* Added instructions to the documentation of `DefObj_Movie()` how to convert
  a movie image montage used for the previous QDS with QDSpy. Key is that - in 
  contrast to QDS - QDSpy considers the bottom-left frame of a montage the first
  frame of the sequence.


v0.5 beta (December 2015) 

* Bug fixes
* Documentation updated
* Gamma correction of display now possible (see section 
  :doc:`how_QDSpy_works`)
* Now catches errors generated when compiling shader scripts.
* Changed stage parameters (magification, center, rotation, etc.) are now 
  written to the configuration file.
* Writes the log automatically to a file. The log contains machine-readable 
  tags for the data analysis.


v0.4 alpha (November 2015) 

* Migrated to Python 3.4.3
* Added GUI
* Bug fixes
* Added rudimentary support for controlling a lightcrafter device 
* Added movie commands, currently only copying what the old QDS commands did.
* Added a shader that acknowledges colour and alpha value of its object 
  ("SINE_WAVE_GRATING_MIX").


v0.3 alpha (March 2015) 

* Minor bug fixes
* Fixed transparency of objects (works now)

v0.2 alpha (before 2015)

* Basic functionality, proof of concept
>>>>>>> 5e169f78
<|MERGE_RESOLUTION|>--- conflicted
+++ resolved
@@ -1,16 +1,10 @@
-<<<<<<< HEAD
-### QDSpy v.72 beta (Experimental)
-=======
+
 ## QDSpy v.73 beta
->>>>>>> 5e169f78
 
 This is a software for generating and presenting stimuli for visual neuroscience. It is written in Python and based on  (http://wvad.mpimf-heidelberg.mpg.de/abteilungen/biomedizinischeOptik/software/qds/), uses OpenGL and primarly targets Windows 7 (and above).
 
 *Note, this is an early beta version.*
 
-<<<<<<< HEAD
-For documentation, see http://qdspy.eulerlab.de.
-=======
 ###Documentation
 
 For documentation, see http://qdspy.eulerlab.de.
@@ -166,5 +160,4 @@
 
 v0.2 alpha (before 2015)
 
-* Basic functionality, proof of concept
->>>>>>> 5e169f78
+* Basic functionality, proof of concept