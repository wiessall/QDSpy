
## QDSpy v.77 beta 

This is a software for generating and presenting stimuli for visual neuroscience. It is based on QDS, developped in the former Dept. of Biomedical Optics at the MPI for Medical Research in Heidelberg. QDSpy is written in Python, uses OpenGL and primarly targets Windows 7 and above.

*Note, this is still a beta version.*
*For disclaimer, see [here](http://qdspy.eulerlab.de/disclaimer.html#disclaimer-of-warranty).*

### Documentation

For documentation, see [here](http://qdspy.eulerlab.de).  
To jump to installation, see [here](http://qdspy.eulerlab.de/installation.html#installation).

### Release notes

<<<<<<< HEAD
=======
#### v0.78beta - experimental branch

* Now also the Python and Conda versions are logged, as well as the versions of `pglet` and `moviepy`.
  ```
   *** QDSpy v0.78 beta Presenter - (c) 2013-19 Thomas Euler
    ok Initializing ...
       ENABLED    : high process priority during presentation
       enabled    : automatic garbage collection
  INFO Python     : v3.7.1
  INFO Conda      : v4.5.12
  INFO pyglet     : v1.3.2
  INFO moviepy    : v0.2.3.5
  ...
  INFO OpenGL     : v4.6.0 NVIDIA 391.01
  INFO GLSL       : v4.60 NVIDIA
  INFO Renderer   : GeForce GTX 1070/PCIe/SSE2 by NVIDIA Corporation
  INFO Timing     : vsync-based (pyglet calls)
  INFO Expected   : 60.0 Hz
  ...
  ```    
   
>>>>>>> 8e69483b
#### v0.77beta

* Bug fix: In Python 3.7, terminating QDSpy caused a `RuntimeError: dictionary changed size during iteration`; fixed.
* Bug fix: Default values for Arduino user-defined buttons fixed.
* Bug fix: Issue with loading gamma LUTs via `windll.gdi32.SetDeviceGammaRamp` fixed.
* New digital I/O feature added: In addition to the marker pin, two user output pins can be now be defined in the ``QDSpy.ini`` file.
  These allow to control simple external TTL-compatible hardware from the GUI, which now contains two user buttons to switch the signals
  at the user pins. A simple example application is controlling a drug puffing system. Note that this feature is not yet implemented
  for the Arduino as I/O device.
  See [`inifile`](http://qdspy.eulerlab.de/inifile.html) for details on the new parameters.
  
* Changes by [Tom Boissonnet](https://github.com/Tom-TBT):
  * Bug fix in probing center feature.
  * Parameters added to ``QDSpy.ini`` file: ``float_gui_time_out`` (in seconds), which deals with potential problems when loading very
    large stimuli; ``str_antimarkerrgba``, defining the colour of the "anti" marker, which "blanks" the marker area on the screen when
    the marker is not displayed. This prevents large stimuli from interacting with the marker display.
  
* **IMPORTANT**: The ``QDSpy.ini`` file contains new parameters, which need to be added to the existing ``QDSpy.ini`` file, 
  otherwise QDSpy will crash. The easiest way to do so, is to rename the file to, for example, ``QDSpy.ini_COPY``. Then start 
  QDSpy and let it generate a fresh configuration file. Open both the new file and your copy in parallel and change the parameters
  in the new file according to your previous settings. See see :doc:`inifile` for further details on the new parameters.
* Small bug fix in the GUI.

#### v0.76beta - experimental branch

* 2017-08-13: Accelerated program start (i.e. on PCs with many cores) by simplifying communication between stimulation process
  and GUI, avoiding time-consuming sync manager and by communicating with integers instead of strings.
* 2017-08-11: Bug fix: Probing center feature ([Tom Boissonnet](https://github.com/Tom-TBT))
* Experimental support for an Arduino as low-cost digital I/O device (timing not yet thoroughly tested!).
* New feature contributed by [Tom Boissonnet](https://github.com/Tom-TBT) (Asari lab, EMBL Monterotondo):     
  It is found on the GUI tab "Tools". When pressing "Start probing center", 
  a spot appears on the stimulus screen. 
  The spot can be moved (dragged) with the left mouse button pressed.
  Changing the spot parameters in the GUI changes the spot immediately. 
  The tool can, for example, be used to roughly explore the receptive field of 
  a retinal ganglion cell. The probing mode can be left 
  by either pressing the right mouse button (saving the position to the log), 
  or by pressing "Abort" in the GUI.    
* **IMPORTANT**: The ``QDSpy.ini`` file contains (a) new parameter(s), which need to be added to the existing ``QDSpy.ini`` file, 
  otherwise QDSpy will crash. The easiest way to do so, is to rename the file to, for example, ``QDSpy.ini_COPY``. Then start 
  QDSpy and let it generate a fresh configuration file. Open both the new file and your copy in parallel and change the parameters
    in the new file according to your previous settings. See see :doc:`inifile` for further details on the new parameters.

#### v0.75beta (April 2017)

* Bug fix: Problems with "ghost images" when playing more than one movie or 
  video were fixed. Now movie/video objects that are restarted before the 
  previous run was finished are first automatically stopped and ended. Also,
  movies/videos were also forwarded for no-duration scenes (e.g. a change in
  object colour), which led to changes in the movie/video frame rate. This
  should now be fixed as well
* Bug fix: The first command in a loop was ignored; this is fixed now.
* Bug fix: ``__autofile.py`` handling was restructured: When no ``__autorun.py`` 
  file exists in the ``.\Stimuli`` folder, QDSpy warns and runs a default instead. An ``__autorun.py`` does no 
  longer have to be present in ``.\Stimuli``.
* **New feature**: Using the "screen overlay mode", stimuli with up to 6 different
  wavelengths (hexachromatic) can be shown by extending the presentation area to 
  two neighbouring display devices (i.e. two lightcrafters with different sets of 
  LEDs). See [`inifile`](http://qdspy.eulerlab.de/inifile.html) for details on the new configuration parameters in 
  section ``[Overlay]`` and 
  [Screen overlay mode](http://qdspy.eulerlab.de/how_QDSpy_works.html#screen-overlay-mode) for instructions.
  
  This feature was inspired by the paper _"A tetrachromatic display for the 
  spatiotemporal control of rod and cone stimulation"_ by Florian S. Bayer and
  colleagues (Bayer et al., 2015, J Vis [doi:10.1167/15.11.15](https://www.ncbi.nlm.nih.gov/pubmed/26305863)).
  
  
* **IMPORTANT**: The ``QDSpy.ini`` file contains a couple of new parameters, 
  including a new section called ``[Overlay]``. Thus, the new parameters need to 
  be added to the existing ``QDSpy.ini`` file, otherwise QDSpy will crash. 
  The easiest way to do so, is to rename the file to, for example, 
  ``QDSpy.ini_COPY``. Then start QDSpy and let it generate a fresh configuration 
  file. Open both the new file and your copy in parallel and change the parameters
  in the new file according to your previous settings. See see :doc:`inifile` 
  for further details on the new parameters.
  
* **Known issues**:

  * The GUI controls for the "screen overlay mode" are already present but not
    yet working. A work-around is changing the settings directly in ``QDSpy.ini``. 
  * Objects that use shaders are not yet correctly displayed in "screen overlay 
    mode".
  * ``SetColorLUTEntry()`` does not yet handle a LUT with more than 3 colours.
  * When starting QDSpy the stimulus screen may sometimes go white; as soon as
    the first stimulus is presented, the screen behaves normal.


#### v0.74beta (March 2017)

* Added `hid.cp36-win_amd64.pyd` to ``.\Devices`` to enable ``hid`` under Python
  3.6 (comes with Anaconda version 4.3.x). This means that now QDSpy should 
  be compatible with the newest Anaconda distribution.
* Attempted to simplify path management: ``__autorun.pickle`` is not anymore
  required in the stimulus folder
* LED pre-settings for lightcrafter was extended: now for each LED also 
  the default current, the maximal current, the index of the lightcrafter
  device (0 or 1), and the LED index (which LED position within the 
  lightcrafter) are defined in ``QDSpy.ini``.
* Up to two lightcrafters can be handled; the GUI has been changed accordingly.
* **IMPORTANT**: Note that the ``.pickle`` format has changed and therefore all stimuli need to
  be recompiled. To avoid confusion, delete all ``.pickle`` files in the 
  ``\QDSpy\Stimulus`` folder.
* **IMPORTANT**: The ``QDSpy.ini`` file contains a couple of new parameters, 
  including a new section called ``[Overlay]`` (the latter is work in progress 
  and concerns a feature that is not yet fully implemented yet. Please ignore 
  for now). 
  Thus, the new parameters need to be added to the existing ``QDSpy.ini`` file,
  otherwise QDSpy will crash. The easiest way to do so, is to rename the file 
  to, for example, ``QDSpy.ini_COPY``. Then start QDSpy and let it generate
  a fresh configuration file. Open both the new file and your copy in parallel
  and change the parameters in the new file according to your previous 
  settings. See see :doc:`inifile` for further details on the new parameters.
* Documentation was updated and extended (including, for example, a detailed
  explanation of the parameters in ``QDSpy.ini``).

#### v0.73beta (January - February 2017)

* Installation instructions extended (2016-12-20 and 2017-01-18).
* Dependencies changed from Qt4 to Qt5. The background is that many packages, 
  including Anaconda (from version 4.2.0), are now moving to Qt5 for several 
  reasons. QDSpy is now using Qt5 and is now compatible to the latest version
  of the Anaconda distribution
* Bux fix: The GUI is now scaled if an HD display is detected - before it was
  not usable on small HD screens. The mechanism is fairly simple: if one of the
  connected screens has a pixel density larger than 110 dpi (currently defined
  in `QDSpy_dpiThresholdForHD` in ``QDSpy_global.py``) then all GUI elements are
  scaled by this pixel density devided by 100. The font size of the text in the
  history is treated differently; dependent on whether an "HD" display was 
  detected one of two pre-defined font sizes are used 
  (see `QDSpy_fontPntSizeHistoryHD` and `QDSpy_fontPntSizeHistoryHD` in 
  ``QDSpy_global.py``).
* Bug fix: Stimulus duration now calculated correctly.
* Bug fix: `GetStimulusPath()` now returns also to correct path for stimulus
  files in a subfolder of the default stimulus folder.
          

#### v0.72 beta (August 2016) 

* Bug fix: GUI for adjusting LED currents now remains active after sending a 
  change to the lighcrafter. "Refresh display info" button now works and LED
  status is updated after the automatic execution of ``__autorun.pickle``.


#### v0.71 beta (July 2016) 

* **Videos (AVI containers) now work** except for the rotation parameter, which uses
  a corner instead of the centre. The commands are `DefObj_Video()`, `Start_Video()` 
  and `GetVideoParamters()`. Note that the latter now returns a dictionary instead
  of a list.
* Like `GetVideoParamters()`, `GetMovieParamters()` now also returns a dictionary.
* The GUI has been reorganized:

  * A font is used that works on all Window versions (7 and higher).
  * *Lightcrafter only*: The `LEDs: enable` button allows switching off the LEDs
    and changes to manual LED control (for details, see section :doc:`lightcrafter`).
  * A new tab called "tools" was added; currently in contains a very simple 
    interface to a USB camera (e.g. for observing the stimulus).
  * A "Wait for trigger: ..." button has been added; *this is not yet functional*.
  * Duration of stimulus is shown.
  * Minor fixes.


#### v0.70 beta (July 2016) 

* Now reports GLSL version
* Fixed error when QDSpy GUI does not find a compiled `__autorun`.
* Stimulus folder can now be selected using the  `Change folder` button. Note
  that at program start, QDSpy always pre-selects the default stimulus folder
  defined in the `QDSpy.ini` file
* Cleaning up some pyglet-related code
* Fixed that `psutil` was required even with `bool_incr_process_prior=False`
* Added two entries to the `[Display]` section of the configuration file: 
  `bool_markershowonscreen` determines if the marker ("trigger") that is send
  via an I/O card is indicated as a small box in the right-bottom corner of
  the screen. Entry `int_markerrgba` (e.g. = 255,127,127,255) defines the 
  marker color as RGB+alpha values.
* Starting the GUI version does not require a command line parameter anymore
* Added a new optional command line parameter ``--gui``, which when present
  directs all messages (except for messages generated when scripts are 
  compiled) to the history window of the GUI. 
* If the `QDSpy.ini` file is missing, it will be recreated from default values.
  From now on, the `QDSpy.ini` file will not be any longer in this repository to 
  prevent that new versions overwrite setup-specific settings (e.g. hardware 
  use, digital I/O configuration, etc.)
* Removed currently unused tab "Setting" in GUI
* Changed code for increasing process priority via `psutil` 
* Added pre-compiled ``hidapi`` packages for Python 3.5.x (``hid.cp35-win_amd64.pyd``); 
  the version for Python 3.4.x was renamed to ``hid.cp34-win_amd64.pyd``. 
* **Now QDSpy fully supports Python 3.5.x.** The installation instructions were 
  updated accordingly.
* Fixed bug in drawing routines for sectors and arcs
* 'Q' now aborts stimulus presentation for both the command line and GUI 
  version of QDSpy
* Refractoring of the code that interfaces with the graphics API (currently
  OpenGL via pyglet)
* Fixed a bug in the way the scene is centered and scaled.
* Added a **stimulus control window** to be displayed on the GUI screen when 
  stimulus presentation is running fullscreen on a different display. This is beta;
  the performance of drawing stimuli on different screens in parallel needs to
  be carefully tested on different machines.
  Added two entries to the `[Display]` section of the configuration file: 
  `bool_use_control_window` activates or deactivates the control window, and 
  `float_control_window_scale` is a scaling factor that defines the size of the
  control window.
* When upgrading a QDSpy installation, new configuration file parameters are now
  automatically added. 
  **Important:** for consistency, the names of some entries in the configuration 
  file needed to be changed: `str_digitalio_port_out`, `str_digitalio_port_in`,
  `str_led_filter_peak_wavelengths`, `str_led_names`, `str_led_qtcolor`, and 
  `str_markerrgba`. **This needs to be corrected manually in any pre-existing
  configuration file in an existing installation.** Alternatively, the configuration
  file can be deleted, triggering QDSpy to generated a new one with default values.  
* Fixed a bug that caused QDSpy to freeze when changing stage parameters and
  then playing a stimulus.  
* End program cleanly and with a clear error message when digital I/O is enabled
  in the configuration file but the Universal Library drivers are not installed. 
  The default for the configuration file is now `bool_use_digitalio = False`.


#### v0.6 beta (April 2016) 

* Bug fixes
* Added `DefObj_Video()`, `Start_Video()` and `GetVideoParamters()` commands. 
  Not yet fully implemented and tested; do not use yet.
* Added `GetMovieParameters()` command
* Fixed `GetDefaultRefreshRate()` command; now reports requested frame rate.
* Added `[Tweaking]` section to configuration file. Here, parameters that tune
  the behaviour of QDSpy are collected. The first parameter is `bool_use3DTextures`;
  it determines, which of pyglets texture implementations is used to load and
  manage montage images for movie objects (0=texture grid, 1=3D texture).
* Added instructions to the documentation of `DefObj_Movie()` how to convert
  a movie image montage used for the previous QDS with QDSpy. Key is that - in 
  contrast to QDS - QDSpy considers the bottom-left frame of a montage the first
  frame of the sequence.


#### v0.5 beta (December 2015) 

* Bug fixes
* Documentation updated
* Gamma correction of display now possible (see section 
  :doc:`how_QDSpy_works`)
* Now catches errors generated when compiling shader scripts.
* Changed stage parameters (magification, center, rotation, etc.) are now 
  written to the configuration file.
* Writes the log automatically to a file. The log contains machine-readable 
  tags for the data analysis.


#### v0.4 alpha (November 2015) 

* Migrated to Python 3.4.3
* Added GUI
* Bug fixes
* Added rudimentary support for controlling a lightcrafter device 
* Added movie commands, currently only copying what the old QDS commands did.
* Added a shader that acknowledges colour and alpha value of its object 
  ("SINE_WAVE_GRATING_MIX").


#### v0.3 alpha (March 2015) 

* Minor bug fixes
* Fixed transparency of objects (works now)

#### v0.2 alpha (before 2015)

* Basic functionality, proof of concept<|MERGE_RESOLUTION|>--- conflicted
+++ resolved
@@ -1,5 +1,5 @@
 
-## QDSpy v.77 beta 
+## QDSpy v.77 beta
 
 This is a software for generating and presenting stimuli for visual neuroscience. It is based on QDS, developped in the former Dept. of Biomedical Optics at the MPI for Medical Research in Heidelberg. QDSpy is written in Python, uses OpenGL and primarly targets Windows 7 and above.
 
@@ -13,30 +13,6 @@
 
 ### Release notes
 
-<<<<<<< HEAD
-=======
-#### v0.78beta - experimental branch
-
-* Now also the Python and Conda versions are logged, as well as the versions of `pglet` and `moviepy`.
-  ```
-   *** QDSpy v0.78 beta Presenter - (c) 2013-19 Thomas Euler
-    ok Initializing ...
-       ENABLED    : high process priority during presentation
-       enabled    : automatic garbage collection
-  INFO Python     : v3.7.1
-  INFO Conda      : v4.5.12
-  INFO pyglet     : v1.3.2
-  INFO moviepy    : v0.2.3.5
-  ...
-  INFO OpenGL     : v4.6.0 NVIDIA 391.01
-  INFO GLSL       : v4.60 NVIDIA
-  INFO Renderer   : GeForce GTX 1070/PCIe/SSE2 by NVIDIA Corporation
-  INFO Timing     : vsync-based (pyglet calls)
-  INFO Expected   : 60.0 Hz
-  ...
-  ```    
-   
->>>>>>> 8e69483b
 #### v0.77beta
 
 * Bug fix: In Python 3.7, terminating QDSpy caused a `RuntimeError: dictionary changed size during iteration`; fixed.
@@ -47,15 +23,15 @@
   at the user pins. A simple example application is controlling a drug puffing system. Note that this feature is not yet implemented
   for the Arduino as I/O device.
   See [`inifile`](http://qdspy.eulerlab.de/inifile.html) for details on the new parameters.
-  
+
 * Changes by [Tom Boissonnet](https://github.com/Tom-TBT):
   * Bug fix in probing center feature.
   * Parameters added to ``QDSpy.ini`` file: ``float_gui_time_out`` (in seconds), which deals with potential problems when loading very
     large stimuli; ``str_antimarkerrgba``, defining the colour of the "anti" marker, which "blanks" the marker area on the screen when
     the marker is not displayed. This prevents large stimuli from interacting with the marker display.
-  
-* **IMPORTANT**: The ``QDSpy.ini`` file contains new parameters, which need to be added to the existing ``QDSpy.ini`` file, 
-  otherwise QDSpy will crash. The easiest way to do so, is to rename the file to, for example, ``QDSpy.ini_COPY``. Then start 
+
+* **IMPORTANT**: The ``QDSpy.ini`` file contains new parameters, which need to be added to the existing ``QDSpy.ini`` file,
+  otherwise QDSpy will crash. The easiest way to do so, is to rename the file to, for example, ``QDSpy.ini_COPY``. Then start
   QDSpy and let it generate a fresh configuration file. Open both the new file and your copy in parallel and change the parameters
   in the new file according to your previous settings. See see :doc:`inifile` for further details on the new parameters.
 * Small bug fix in the GUI.
@@ -67,57 +43,57 @@
 * 2017-08-11: Bug fix: Probing center feature ([Tom Boissonnet](https://github.com/Tom-TBT))
 * Experimental support for an Arduino as low-cost digital I/O device (timing not yet thoroughly tested!).
 * New feature contributed by [Tom Boissonnet](https://github.com/Tom-TBT) (Asari lab, EMBL Monterotondo):     
-  It is found on the GUI tab "Tools". When pressing "Start probing center", 
-  a spot appears on the stimulus screen. 
+  It is found on the GUI tab "Tools". When pressing "Start probing center",
+  a spot appears on the stimulus screen.
   The spot can be moved (dragged) with the left mouse button pressed.
-  Changing the spot parameters in the GUI changes the spot immediately. 
-  The tool can, for example, be used to roughly explore the receptive field of 
-  a retinal ganglion cell. The probing mode can be left 
-  by either pressing the right mouse button (saving the position to the log), 
+  Changing the spot parameters in the GUI changes the spot immediately.
+  The tool can, for example, be used to roughly explore the receptive field of
+  a retinal ganglion cell. The probing mode can be left
+  by either pressing the right mouse button (saving the position to the log),
   or by pressing "Abort" in the GUI.    
-* **IMPORTANT**: The ``QDSpy.ini`` file contains (a) new parameter(s), which need to be added to the existing ``QDSpy.ini`` file, 
-  otherwise QDSpy will crash. The easiest way to do so, is to rename the file to, for example, ``QDSpy.ini_COPY``. Then start 
+* **IMPORTANT**: The ``QDSpy.ini`` file contains (a) new parameter(s), which need to be added to the existing ``QDSpy.ini`` file,
+  otherwise QDSpy will crash. The easiest way to do so, is to rename the file to, for example, ``QDSpy.ini_COPY``. Then start
   QDSpy and let it generate a fresh configuration file. Open both the new file and your copy in parallel and change the parameters
     in the new file according to your previous settings. See see :doc:`inifile` for further details on the new parameters.
 
 #### v0.75beta (April 2017)
 
-* Bug fix: Problems with "ghost images" when playing more than one movie or 
-  video were fixed. Now movie/video objects that are restarted before the 
+* Bug fix: Problems with "ghost images" when playing more than one movie or
+  video were fixed. Now movie/video objects that are restarted before the
   previous run was finished are first automatically stopped and ended. Also,
   movies/videos were also forwarded for no-duration scenes (e.g. a change in
   object colour), which led to changes in the movie/video frame rate. This
   should now be fixed as well
 * Bug fix: The first command in a loop was ignored; this is fixed now.
-* Bug fix: ``__autofile.py`` handling was restructured: When no ``__autorun.py`` 
-  file exists in the ``.\Stimuli`` folder, QDSpy warns and runs a default instead. An ``__autorun.py`` does no 
+* Bug fix: ``__autofile.py`` handling was restructured: When no ``__autorun.py``
+  file exists in the ``.\Stimuli`` folder, QDSpy warns and runs a default instead. An ``__autorun.py`` does no
   longer have to be present in ``.\Stimuli``.
 * **New feature**: Using the "screen overlay mode", stimuli with up to 6 different
-  wavelengths (hexachromatic) can be shown by extending the presentation area to 
-  two neighbouring display devices (i.e. two lightcrafters with different sets of 
-  LEDs). See [`inifile`](http://qdspy.eulerlab.de/inifile.html) for details on the new configuration parameters in 
-  section ``[Overlay]`` and 
+  wavelengths (hexachromatic) can be shown by extending the presentation area to
+  two neighbouring display devices (i.e. two lightcrafters with different sets of
+  LEDs). See [`inifile`](http://qdspy.eulerlab.de/inifile.html) for details on the new configuration parameters in
+  section ``[Overlay]`` and
   [Screen overlay mode](http://qdspy.eulerlab.de/how_QDSpy_works.html#screen-overlay-mode) for instructions.
-  
-  This feature was inspired by the paper _"A tetrachromatic display for the 
+
+  This feature was inspired by the paper _"A tetrachromatic display for the
   spatiotemporal control of rod and cone stimulation"_ by Florian S. Bayer and
   colleagues (Bayer et al., 2015, J Vis [doi:10.1167/15.11.15](https://www.ncbi.nlm.nih.gov/pubmed/26305863)).
-  
-  
-* **IMPORTANT**: The ``QDSpy.ini`` file contains a couple of new parameters, 
-  including a new section called ``[Overlay]``. Thus, the new parameters need to 
-  be added to the existing ``QDSpy.ini`` file, otherwise QDSpy will crash. 
-  The easiest way to do so, is to rename the file to, for example, 
-  ``QDSpy.ini_COPY``. Then start QDSpy and let it generate a fresh configuration 
+
+
+* **IMPORTANT**: The ``QDSpy.ini`` file contains a couple of new parameters,
+  including a new section called ``[Overlay]``. Thus, the new parameters need to
+  be added to the existing ``QDSpy.ini`` file, otherwise QDSpy will crash.
+  The easiest way to do so, is to rename the file to, for example,
+  ``QDSpy.ini_COPY``. Then start QDSpy and let it generate a fresh configuration
   file. Open both the new file and your copy in parallel and change the parameters
-  in the new file according to your previous settings. See see :doc:`inifile` 
+  in the new file according to your previous settings. See see :doc:`inifile`
   for further details on the new parameters.
-  
+
 * **Known issues**:
 
   * The GUI controls for the "screen overlay mode" are already present but not
-    yet working. A work-around is changing the settings directly in ``QDSpy.ini``. 
-  * Objects that use shaders are not yet correctly displayed in "screen overlay 
+    yet working. A work-around is changing the settings directly in ``QDSpy.ini``.
+  * Objects that use shaders are not yet correctly displayed in "screen overlay
     mode".
   * ``SetColorLUTEntry()`` does not yet handle a LUT with more than 3 colours.
   * When starting QDSpy the stimulus screen may sometimes go white; as soon as
@@ -127,27 +103,27 @@
 #### v0.74beta (March 2017)
 
 * Added `hid.cp36-win_amd64.pyd` to ``.\Devices`` to enable ``hid`` under Python
-  3.6 (comes with Anaconda version 4.3.x). This means that now QDSpy should 
+  3.6 (comes with Anaconda version 4.3.x). This means that now QDSpy should
   be compatible with the newest Anaconda distribution.
 * Attempted to simplify path management: ``__autorun.pickle`` is not anymore
   required in the stimulus folder
-* LED pre-settings for lightcrafter was extended: now for each LED also 
+* LED pre-settings for lightcrafter was extended: now for each LED also
   the default current, the maximal current, the index of the lightcrafter
-  device (0 or 1), and the LED index (which LED position within the 
+  device (0 or 1), and the LED index (which LED position within the
   lightcrafter) are defined in ``QDSpy.ini``.
 * Up to two lightcrafters can be handled; the GUI has been changed accordingly.
 * **IMPORTANT**: Note that the ``.pickle`` format has changed and therefore all stimuli need to
-  be recompiled. To avoid confusion, delete all ``.pickle`` files in the 
+  be recompiled. To avoid confusion, delete all ``.pickle`` files in the
   ``\QDSpy\Stimulus`` folder.
-* **IMPORTANT**: The ``QDSpy.ini`` file contains a couple of new parameters, 
-  including a new section called ``[Overlay]`` (the latter is work in progress 
-  and concerns a feature that is not yet fully implemented yet. Please ignore 
-  for now). 
+* **IMPORTANT**: The ``QDSpy.ini`` file contains a couple of new parameters,
+  including a new section called ``[Overlay]`` (the latter is work in progress
+  and concerns a feature that is not yet fully implemented yet. Please ignore
+  for now).
   Thus, the new parameters need to be added to the existing ``QDSpy.ini`` file,
-  otherwise QDSpy will crash. The easiest way to do so, is to rename the file 
+  otherwise QDSpy will crash. The easiest way to do so, is to rename the file
   to, for example, ``QDSpy.ini_COPY``. Then start QDSpy and let it generate
   a fresh configuration file. Open both the new file and your copy in parallel
-  and change the parameters in the new file according to your previous 
+  and change the parameters in the new file according to your previous
   settings. See see :doc:`inifile` for further details on the new parameters.
 * Documentation was updated and extended (including, for example, a detailed
   explanation of the parameters in ``QDSpy.ini``).
@@ -155,8 +131,8 @@
 #### v0.73beta (January - February 2017)
 
 * Installation instructions extended (2016-12-20 and 2017-01-18).
-* Dependencies changed from Qt4 to Qt5. The background is that many packages, 
-  including Anaconda (from version 4.2.0), are now moving to Qt5 for several 
+* Dependencies changed from Qt4 to Qt5. The background is that many packages,
+  including Anaconda (from version 4.2.0), are now moving to Qt5 for several
   reasons. QDSpy is now using Qt5 and is now compatible to the latest version
   of the Anaconda distribution
 * Bux fix: The GUI is now scaled if an HD display is detected - before it was
@@ -164,26 +140,26 @@
   connected screens has a pixel density larger than 110 dpi (currently defined
   in `QDSpy_dpiThresholdForHD` in ``QDSpy_global.py``) then all GUI elements are
   scaled by this pixel density devided by 100. The font size of the text in the
-  history is treated differently; dependent on whether an "HD" display was 
-  detected one of two pre-defined font sizes are used 
-  (see `QDSpy_fontPntSizeHistoryHD` and `QDSpy_fontPntSizeHistoryHD` in 
+  history is treated differently; dependent on whether an "HD" display was
+  detected one of two pre-defined font sizes are used
+  (see `QDSpy_fontPntSizeHistoryHD` and `QDSpy_fontPntSizeHistoryHD` in
   ``QDSpy_global.py``).
 * Bug fix: Stimulus duration now calculated correctly.
 * Bug fix: `GetStimulusPath()` now returns also to correct path for stimulus
   files in a subfolder of the default stimulus folder.
-          
-
-#### v0.72 beta (August 2016) 
-
-* Bug fix: GUI for adjusting LED currents now remains active after sending a 
+
+
+#### v0.72 beta (August 2016)
+
+* Bug fix: GUI for adjusting LED currents now remains active after sending a
   change to the lighcrafter. "Refresh display info" button now works and LED
   status is updated after the automatic execution of ``__autorun.pickle``.
 
 
-#### v0.71 beta (July 2016) 
+#### v0.71 beta (July 2016)
 
 * **Videos (AVI containers) now work** except for the rotation parameter, which uses
-  a corner instead of the centre. The commands are `DefObj_Video()`, `Start_Video()` 
+  a corner instead of the centre. The commands are `DefObj_Video()`, `Start_Video()`
   and `GetVideoParamters()`. Note that the latter now returns a dictionary instead
   of a list.
 * Like `GetVideoParamters()`, `GetMovieParamters()` now also returns a dictionary.
@@ -192,14 +168,14 @@
   * A font is used that works on all Window versions (7 and higher).
   * *Lightcrafter only*: The `LEDs: enable` button allows switching off the LEDs
     and changes to manual LED control (for details, see section :doc:`lightcrafter`).
-  * A new tab called "tools" was added; currently in contains a very simple 
+  * A new tab called "tools" was added; currently in contains a very simple
     interface to a USB camera (e.g. for observing the stimulus).
   * A "Wait for trigger: ..." button has been added; *this is not yet functional*.
   * Duration of stimulus is shown.
   * Minor fixes.
 
 
-#### v0.70 beta (July 2016) 
+#### v0.70 beta (July 2016)
 
 * Now reports GLSL version
 * Fixed error when QDSpy GUI does not find a compiled `__autorun`.
@@ -208,58 +184,58 @@
   defined in the `QDSpy.ini` file
 * Cleaning up some pyglet-related code
 * Fixed that `psutil` was required even with `bool_incr_process_prior=False`
-* Added two entries to the `[Display]` section of the configuration file: 
+* Added two entries to the `[Display]` section of the configuration file:
   `bool_markershowonscreen` determines if the marker ("trigger") that is send
   via an I/O card is indicated as a small box in the right-bottom corner of
-  the screen. Entry `int_markerrgba` (e.g. = 255,127,127,255) defines the 
+  the screen. Entry `int_markerrgba` (e.g. = 255,127,127,255) defines the
   marker color as RGB+alpha values.
 * Starting the GUI version does not require a command line parameter anymore
 * Added a new optional command line parameter ``--gui``, which when present
-  directs all messages (except for messages generated when scripts are 
-  compiled) to the history window of the GUI. 
+  directs all messages (except for messages generated when scripts are
+  compiled) to the history window of the GUI.
 * If the `QDSpy.ini` file is missing, it will be recreated from default values.
-  From now on, the `QDSpy.ini` file will not be any longer in this repository to 
-  prevent that new versions overwrite setup-specific settings (e.g. hardware 
+  From now on, the `QDSpy.ini` file will not be any longer in this repository to
+  prevent that new versions overwrite setup-specific settings (e.g. hardware
   use, digital I/O configuration, etc.)
 * Removed currently unused tab "Setting" in GUI
-* Changed code for increasing process priority via `psutil` 
-* Added pre-compiled ``hidapi`` packages for Python 3.5.x (``hid.cp35-win_amd64.pyd``); 
-  the version for Python 3.4.x was renamed to ``hid.cp34-win_amd64.pyd``. 
-* **Now QDSpy fully supports Python 3.5.x.** The installation instructions were 
+* Changed code for increasing process priority via `psutil`
+* Added pre-compiled ``hidapi`` packages for Python 3.5.x (``hid.cp35-win_amd64.pyd``);
+  the version for Python 3.4.x was renamed to ``hid.cp34-win_amd64.pyd``.
+* **Now QDSpy fully supports Python 3.5.x.** The installation instructions were
   updated accordingly.
 * Fixed bug in drawing routines for sectors and arcs
-* 'Q' now aborts stimulus presentation for both the command line and GUI 
+* 'Q' now aborts stimulus presentation for both the command line and GUI
   version of QDSpy
 * Refractoring of the code that interfaces with the graphics API (currently
   OpenGL via pyglet)
 * Fixed a bug in the way the scene is centered and scaled.
-* Added a **stimulus control window** to be displayed on the GUI screen when 
+* Added a **stimulus control window** to be displayed on the GUI screen when
   stimulus presentation is running fullscreen on a different display. This is beta;
   the performance of drawing stimuli on different screens in parallel needs to
   be carefully tested on different machines.
-  Added two entries to the `[Display]` section of the configuration file: 
-  `bool_use_control_window` activates or deactivates the control window, and 
+  Added two entries to the `[Display]` section of the configuration file:
+  `bool_use_control_window` activates or deactivates the control window, and
   `float_control_window_scale` is a scaling factor that defines the size of the
   control window.
 * When upgrading a QDSpy installation, new configuration file parameters are now
-  automatically added. 
-  **Important:** for consistency, the names of some entries in the configuration 
+  automatically added.
+  **Important:** for consistency, the names of some entries in the configuration
   file needed to be changed: `str_digitalio_port_out`, `str_digitalio_port_in`,
-  `str_led_filter_peak_wavelengths`, `str_led_names`, `str_led_qtcolor`, and 
+  `str_led_filter_peak_wavelengths`, `str_led_names`, `str_led_qtcolor`, and
   `str_markerrgba`. **This needs to be corrected manually in any pre-existing
   configuration file in an existing installation.** Alternatively, the configuration
   file can be deleted, triggering QDSpy to generated a new one with default values.  
 * Fixed a bug that caused QDSpy to freeze when changing stage parameters and
   then playing a stimulus.  
 * End program cleanly and with a clear error message when digital I/O is enabled
-  in the configuration file but the Universal Library drivers are not installed. 
+  in the configuration file but the Universal Library drivers are not installed.
   The default for the configuration file is now `bool_use_digitalio = False`.
 
 
-#### v0.6 beta (April 2016) 
+#### v0.6 beta (April 2016)
 
 * Bug fixes
-* Added `DefObj_Video()`, `Start_Video()` and `GetVideoParamters()` commands. 
+* Added `DefObj_Video()`, `Start_Video()` and `GetVideoParamters()` commands.
   Not yet fully implemented and tested; do not use yet.
 * Added `GetMovieParameters()` command
 * Fixed `GetDefaultRefreshRate()` command; now reports requested frame rate.
@@ -268,36 +244,36 @@
   it determines, which of pyglets texture implementations is used to load and
   manage montage images for movie objects (0=texture grid, 1=3D texture).
 * Added instructions to the documentation of `DefObj_Movie()` how to convert
-  a movie image montage used for the previous QDS with QDSpy. Key is that - in 
+  a movie image montage used for the previous QDS with QDSpy. Key is that - in
   contrast to QDS - QDSpy considers the bottom-left frame of a montage the first
   frame of the sequence.
 
 
-#### v0.5 beta (December 2015) 
+#### v0.5 beta (December 2015)
 
 * Bug fixes
 * Documentation updated
-* Gamma correction of display now possible (see section 
+* Gamma correction of display now possible (see section
   :doc:`how_QDSpy_works`)
 * Now catches errors generated when compiling shader scripts.
-* Changed stage parameters (magification, center, rotation, etc.) are now 
+* Changed stage parameters (magification, center, rotation, etc.) are now
   written to the configuration file.
-* Writes the log automatically to a file. The log contains machine-readable 
+* Writes the log automatically to a file. The log contains machine-readable
   tags for the data analysis.
 
 
-#### v0.4 alpha (November 2015) 
+#### v0.4 alpha (November 2015)
 
 * Migrated to Python 3.4.3
 * Added GUI
 * Bug fixes
-* Added rudimentary support for controlling a lightcrafter device 
+* Added rudimentary support for controlling a lightcrafter device
 * Added movie commands, currently only copying what the old QDS commands did.
-* Added a shader that acknowledges colour and alpha value of its object 
+* Added a shader that acknowledges colour and alpha value of its object
   ("SINE_WAVE_GRATING_MIX").
 
 
-#### v0.3 alpha (March 2015) 
+#### v0.3 alpha (March 2015)
 
 * Minor bug fixes
 * Fixed transparency of objects (works now)
